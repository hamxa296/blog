--- conflicted
+++ resolved
@@ -13,7 +13,6 @@
     '/index.html',
     '/styles.css',
     '/logo.png',
-<<<<<<< HEAD
     '/favicons/favicon.ico',
     '/offline.html'
 ];
@@ -24,9 +23,6 @@
     'https://www.gstatic.com/firebasejs/8.10.1/firebase-app.js',
     'https://www.gstatic.com/firebasejs/8.10.1/firebase-auth.js',
     'https://www.gstatic.com/firebasejs/8.10.1/firebase-firestore.js'
-=======
-    '/favicons/favicon.ico'
->>>>>>> a0c3c3cb
 ];
 
 // Install event - cache static files
@@ -34,11 +30,7 @@
     event.waitUntil(
         caches.open(STATIC_CACHE)
             .then(cache => {
-<<<<<<< HEAD
-                console.log('Service Worker: Caching static files');
                 // Cache local files first
-=======
->>>>>>> a0c3c3cb
                 return cache.addAll(STATIC_FILES);
             })
             .then(() => {
